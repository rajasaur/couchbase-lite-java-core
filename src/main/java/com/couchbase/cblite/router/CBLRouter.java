--- conflicted
+++ resolved
@@ -1,27 +1,5 @@
 package com.couchbase.cblite.router;
 
-<<<<<<< HEAD
-import android.util.Log;
-=======
-import java.io.ByteArrayInputStream;
-import java.io.IOException;
-import java.io.InputStream;
-import java.io.OutputStream;
-import java.lang.reflect.Method;
-import java.net.MalformedURLException;
-import java.net.URL;
-import java.net.URLDecoder;
-import java.util.ArrayList;
-import java.util.Collections;
-import java.util.Comparator;
-import java.util.EnumSet;
-import java.util.HashMap;
-import java.util.Iterator;
-import java.util.List;
-import java.util.Map;
-import java.util.Observable;
-import java.util.Observer;
->>>>>>> 279a210e
 
 import com.couchbase.cblite.CBLAttachment;
 import com.couchbase.cblite.CBLChangesOptions;
@@ -43,11 +21,8 @@
 import com.couchbase.cblite.CBLiteVersion;
 import com.couchbase.cblite.auth.CBLFacebookAuthorizer;
 import com.couchbase.cblite.auth.CBLPersonaAuthorizer;
-<<<<<<< HEAD
 import com.couchbase.cblite.internal.CBLBody;
 import com.couchbase.cblite.internal.CBLRevisionInternal;
-=======
->>>>>>> 279a210e
 import com.couchbase.cblite.replicator.CBLReplicator;
 import com.couchbase.cblite.util.Log;
 
@@ -441,13 +416,10 @@
         // Send myself a message based on the components:
         CBLStatus status = null;
         try {
-<<<<<<< HEAD
-            Method m = this.getClass().getMethod(message, CBLDatabase.class, String.class, String.class);
-            status = (CBLStatus) m.invoke(this, db, docID, attachmentName);
-=======
+
             Method m = CBLRouter.class.getMethod(message, CBLDatabase.class, String.class, String.class);
             status = (CBLStatus)m.invoke(this, db, docID, attachmentName);
->>>>>>> 279a210e
+
         } catch (NoSuchMethodException msme) {
             try {
                 String errorMessage = "CBLRouter unable to route request to " + message;
@@ -456,13 +428,8 @@
                 result.put("error", "not_found");
                 result.put("reason", errorMessage);
                 connection.setResponseBody(new CBLBody(result));
-<<<<<<< HEAD
-                Method m = this.getClass().getMethod("do_UNKNOWN", CBLDatabase.class, String.class, String.class);
-                status = new CBLStatus(CBLStatus.BAD_REQUEST);
-=======
                 Method m = CBLRouter.class.getMethod("do_UNKNOWN", CBLDatabase.class, String.class, String.class);
                 status = (CBLStatus)m.invoke(this, db, docID, attachmentName);
->>>>>>> 279a210e
             } catch (Exception e) {
                 //default status is internal server error
                 Log.e(CBLDatabase.TAG, "CBLRouter attempted do_UNKNWON fallback, but that threw an exception", e);
